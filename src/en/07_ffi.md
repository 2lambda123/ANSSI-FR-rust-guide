# Foreign Function Interface (FFI)

The Rust approach to interfacing with other languages relies on a strong
compatibility with C. However, this boundary is by its very nature **unsafe**
(see [Rust Book: Unsafe Rust]).

[Rust Book: Unsafe Rust]: https://doc.rust-lang.org/book/ch19-01-unsafe-rust.html

Functions that are marked `extern` are made compatible with C code during
compilation. They may be called from C code with any parameter values.
The exact syntax is `extern "<ABI>"` where ABI is a calling convention and
depends on the target platform. The default one is `C` which corresponds to
a standard C calling convention on the target platform.

```rust
// export a C-compatible function
#[no_mangle]
unsafe extern "C" fn mylib_f(param: u32) -> i32 {
    if param == 0xCAFEBABE { 0 } else { -1 }
}
```

For the function `mylib_f` to be accessible with the same name, the function
must also be annotated with the `#[no_mangle]` attribute.

Conversely, one can call C functions from Rust if they are declared in an
`extern` block:

```rust
use std::os::raw::c_int;
// import an external function from libc
extern "C" {
    fn abs(args: c_int) -> c_int;
}

fn main() {
    let x = -1;
    println!("{} {}\n", x, unsafe { abs(x) });
}
```

> ### Note
>
> Any foreign function imported in Rust through an `extern` block is
> **automatically `unsafe`**. That is why, any call to a foreign function
> must be done from an `unsafe` context.

`extern` blocks may also contain foreign global variable declarations prefixed
with the `static` keyword:

```rust
//! A direct way to access environment variables (on Unix).
//! Should not be used! Not thread safe, have a look at `std::env`!

extern {
    // Libc global variable
    #[link_name = "environ"]
    static libc_environ: *const *const std::os::raw::c_char;
}

fn main() {
    let mut next = unsafe { libc_environ };
    while !next.is_null() && !unsafe { *next }.is_null() {
        let env = unsafe { std::ffi::CStr::from_ptr(*next) }
            .to_str()
            .unwrap_or("<invalid>");
        println!("{}", env);
        next = unsafe { next.offset(1) };
    }
}
```

## Typing

Typing is the way Rust ensures memory safety. When interfacing with other
languages, which may not offer the same guarantee, the choice of types in the
binding is essential to maintain the memory safety.

### Data layout

Rust provides no short or long term guarantees with respect to how the data is
laid out in the memory. The only way to make data compatible with a foreign
language is through explicit use of a C-compatible data layout with the `repr`
attribute (see [Rust Reference: Type Layout]). For instance, the following Rust
types:

```rust
#[repr(C)]
struct Data {
    a: u32,
    b: u16,
    c: u64,
}
#[repr(C, packed)]
struct PackedData {
    a: u32,
    b: u16,
    c: u64,
}
```

are compatible with the following C types:

```c
struct Data {
    uint32_t a;
    uint16_t b;
    uint64_t c;
};
__attribute__((packed))
struct PackedData {
    uint32_t a;
    uint16_t b;
    uint64_t c;
}
```

> ### Rule {{#check FFI-CTYPE | Use only C-compatible types in FFI}}
>
> In a secure Rust development, only C-compatible types must be used as
> parameter or return type of imported or exported functions and as types of
> imported or exported global variables.
>
> The lone exception is types that are considered **opaque** on the foreign
> side.

The following types are considered C-compatible:

- integral or floating point primitive types,
- `repr(C)`-annotated `struct`,
- `repr(C)` or `repr(Int)`-annotated `enum` with at least one variant and only
  fieldless variants (where `Int` is an integral primitive type),
- pointers.

The following types are not C-compatible:

- Dynamically sized types,
- Trait objects,
- Enums with fields,
- Tuples (but `repr(C)` tuple structures are OK).

Some types are compatibles with some caveats:

- Zero-sized types, which is really zero sized (which is let unspecified in C
  and contradicts the C++ specification),
- `repr(C)`, `repr(C, Int)`, or `repr(Int)`-annotated enum with fields
  (see [RFC 2195]).

[RFC 2195]: https://rust-lang.github.io/rfcs/2195-really-tagged-unions.html
[Rust Reference: Type Layout]: https://doc.rust-lang.org/reference/type-layout.html

### Type consistency

> ### Rule {{#check FFI-TCONS | Use consistent types at FFI boundaries}}
>
> Types must be consistent on each side of the FFI boundary.
>
> Although some details may be hidden on one side with respect to the other
> (typically to make a type opaque), types on both sides must have the same size
> and the same alignment requirement.

Concerning enums with fields in particular, the corresponding types in C (or
C++) are not obvious, cf. [RFC 2195].

Automated tools to generate bindings, such as [rust-bindgen] or
[cbindgen], may be of help in making types consistent between C and Rust.

> ### Recommendation {{#check FFI-AUTOMATE | Use automatic binding generator tools}}
>
> In a secure Rust development, automated generation tools should be used to
> generate bindings when possible and to maintain them continually.

<!-- -->

> ### Warning
>
> For binding C/C++ to Rust, [rust-bindgen] is able to automatically generate
> the low-level binding. A high-level safe binding is highly recommended (see
> Recommendation [FFI-SAFEWRAPPING](#FFI-SAFEWRAPPING)).
> Also some options of rust-bindgen may result in dangerous translations, in
> particular `rustified_enum`.

[rust-bindgen]: https://crates.io/crates/rust-bindgen
[cbindgen]: https://crates.io/crates/cbindgen

### Platform-dependent types

When interfacing with a foreign language, like C or C++, it is often required
to use platform-dependent types such as C's `int`, `long`, etc.

In addition to `c_void` in `std::ffi` (or `core::ffi`) for `void`, the standard
library offers portable type aliases in `std:os::raw` (or `core::os::raw`):

- `c_char` for `char` (either `i8` or `u8`),
- `c_schar` for `signed char` (always `i8`),
- `c_uchar` for `unsigned char` (always `u8`),
- `c_short` for `short`,
- `c_ushort` for `unsigned short`,
- `c_int` for `int`,
- `c_uint` for `unsigned int`,
- `c_long` for `long`,
- `c_ulong` for `unsigned long`,
- `c_longlong` for `long long`,
- `c_ulonglong` for `unsigned long long`,
- `c_float` for `float` (always `f32`),
- `c_double` for `double` (always `f64`).

The [libc] crate offers more C compatible types that cover almost exhaustively
the C standard library.

> ### Rule {{#check FFI-PFTYPE | Use portable aliases `c_*` when binding to platform-dependent types}}
>
> In a secure Rust development, when interfacing with foreign code that
> uses platform-dependent types, such as C's `int` and `long`, Rust code must
> use portable type aliases, such as provided by the standard library or the
> [libc] crate, rather than platform-specific types, except if
> the binding is automatically generated for each platform (see Note below).

<!-- -->

> ### Note
>
> Automatic binding generation tools (e.g. [cbindgen], [rust-bindgen]) are able
> to ensure type consistency on a specific platform. They should be used during
> the build process for each target to ensure that the generation is sound for
> the specific target platform.

[libc]: https://crates.io/crates/libc

### Non-robust types: references, function pointers, enums

A *trap representation* of a particular type is a representation (pattern of
bits) that respects the type's representation constraints (such as size and
alignment) but does not represent a valid value of this type and leads to
undefined behavior.

In simple terms, if a Rust variable is set to such an invalid value,
anything can happen from a simple program crash to arbitrary code execution.
When writing safe Rust, this cannot happen (except through a bug in the Rust
compiler). However, when writing unsafe Rust and in particular in FFI, it is
really easy.

In the following, **non-robust types** are types that have such trap
representations (at least one). A lot of Rust types are non-robust, even among
the C-compatible types:

- `bool` (1 byte, 256 representations, only 2 valid ones),
- references,
- function pointers,
- enums,
- floats (even if almost every language have the same understanding of what is
  a valid float),
- compound types that contain a field of a non-robust type.

On the other hand, integer types (`u*`/`i*`), packed compound types that contain
no non-robust fields, for instance are *robust types*.

Non-robust types are a difficulty when interfacing two languages. It revolves
into deciding **which language of the two is responsible in asserting the
validity of boundary-crossing values** and how to do it.

> ### Rule {{#check FFI-CKNONROBUST | Do not use unchecked non-robust foreign values}}
>
> In a secure Rust development, there must not be any use of *unchecked* foreign
> values of non-robust types.
>
> In other words, either Rust translates robust types to non-robust types
> through explicit checking or the foreign side offers strong guarantees of the
> validity of the value.

<!-- -->

> ### Recommendation {{#check FFI-CKINRUST | Check foreign values in Rust}}
>
> In a secure Rust development, the validity checks of foreign values should
> be done in Rust when possible.

Those generic rules are to be adapted to a specific foreign language or for the
associated risks. Concerning languages, C is particularly unfit to offer
guarantees about validity. However, Rust is not the only language to offer
strong guarantees. For instance, some C++ subset (without reinterpretation)
allows developers to do lot of type checking. Because Rust natively separates
the safe and unsafe segments, the recommendation is to always use Rust to check
when possible. Concerning risks, the most dangerous types are references,
function references, and enums, and are discussed below.

> ### Warning
>
> Rust's `bool` has been made equivalent to C99's `_Bool` (aliased as `bool`
> in `<stdbool.h>`) and C++'s `bool`. However, loading a value other than 0 and
> 1 as a `_Bool`/`bool` is an undefined behavior *on both sides*.
> Safe Rust ensures that. Standard-compliant C and C++ compilers ensure that no
> value but 0 and 1 can be *stored* in a `_Bool`/`bool` value but cannot
> guarantee the absence of an *incorrect reinterpretation* (e.g., union types,
> pointer cast). To detect such a bad reinterpretation, sanitizers such as
> LLVM's `-fsanitize=bool` may be used.

#### References and pointers

Although they are allowed by the Rust compiler, the use of Rust references in
FFI may break Rust's memory safety. Because their “unsafety” is more explicit,
pointers are preferred over Rust references when binding to another language.

On the one hand, reference types are very non-robust: they allow only pointers
to valid memory objects. Any deviation leads to undefined behavior.

When binding to and from C, the problem is particularly severe because C has
no references (in the sense of valid pointers) and the compiler does not offer
any safety guarantee.

When binding with C++, Rust references may be bound to C++ references in
practice even though the actual ABI of an `extern "C"` function in C++ with
references is “implementation-defined”. Also, the C++ code should be checked
against pointer/reference confusion.

Rust references may be used reasonably with other C-compatible languages
including C variants allowing for non-null type checking, e.g. Microsoft SAL
annotated code.

On the other hand, Rust's *pointer types* may also lead to undefined behaviors
but are more verifiable, mostly against `std/core::ptr::null()` (C's `(void*)0`)
but also in some context against a known valid memory range (particularly in
embedded systems or kernel-level programming). Another advantage of using Rust
pointers in FFI is that any load of the pointed value is clearly marked inside
an `unsafe` block or function.

<<<<<<< HEAD

=======
>>>>>>> f8ca2550
> ### Recommendation {{#check FFI-NOREF | Do not use reference types but pointer types}}
>
> In a secure Rust development, the Rust code should not use references types
> but pointer types.
>
> Exceptions include:
>
> - Rust references that are opaque in the foreign language and only manipulated
>   from the Rust side,
> - `Option`-wrapped references (see Note below),
> - references bound to foreign safe references, e.g. from some augmented C
>   variants or from C++ compiled in an environment where `extern "C"`
>   references are encoded as pointers.

<<<<<<< HEAD
=======
<!-- -->
>>>>>>> f8ca2550

> ### Rule {{#check FFI-CKREF | Do not use unchecked foreign references}}
>
> In a secure Rust development, every foreign references that is transmitted to
> Rust through FFI must be **checked on the foreign side** either automatically
> (for instance, by a compiler) or manually.
<<<<<<< HEAD
>

=======
> 
> Exceptions include Rust references in an opaque wrapping that is created
> and manipulated only from the Rust side and `Option`-wrapped references
> (see Note below).

<!-- -->
>>>>>>> f8ca2550

> ### Rule {{#check FFI-CKPTR | Check foreign pointers}}
>
> In a secure Rust development, any Rust code that dereferences a foreign
> pointer must check their validity beforehand.
> In particular, pointers must be checked to be non-null before any use.
>
> Stronger approaches are advisable when possible. They includes checking
> pointers against known valid memory range or tagging (or signing) pointers
> (particularly applicable if the pointed value is only manipulated from Rust).

The following code a simple example of foreign pointer use in an exported Rust
function:

```rust,noplaypen
/// Add in place
#[no_mangle]
pub unsafe extern fn add_in_place(a: *mut u32, b: u32) {
    // checks for nullity of `a`
    // and takes a mutable reference on it if it's non-null
    if let Some(a) = a.as_mut() {
        *a += b
    }
}
```

Note that the methods `as_ref` and `as_mut` (for mutable pointers) allows easy
access to a reference while ensuring a null check in a very *Rusty* way.
On the other side in C, it can be used as follows:

```c
#include <stdint.h>
#include <inttypes.h>

//! Add in place
void add_in_place(uint32_t *a, uint32_t b);

int main() {
    uint32_t x = 25;
    add_in_place(&x, 17);
    printf("%" PRIu32 " == 42", x);
    return 0;
}
```

> ### Note
>
> `Option<&T>` and `Option<&mut T>` for any `T: Sized` are allowable in FFI
> instead of pointers with explicit nullity checks. Due to the Rust guaranteed
> “nullable pointer optimization”, a nullable pointer is acceptable on the C
> side. The C `NULL` is understood as `None` in Rust while a non-null
> pointer is encapsulated in `Some`. While quite ergonomic, this feature does
> not allow stronger validations such as memory range checking.

#### Function pointers

Function pointers that cross FFI boundaries may ultimately lead to arbitrary code
execution and represents a real security risks.

> ### Rule {{#check FFI-MARKEDFUNPTR | Mark function pointer types in FFI as `extern` and `unsafe`}}
>
> In a secure Rust development, any function pointer types at the FFI boundary
> must be marked `extern` (possibly with the specific ABI) and `unsafe`.

Function pointers in Rust are a lot more similar to references than they are
to normal pointers. In particular, the validity of function pointers cannot be
checked directly on the Rust side. However, Rust offers two alternative
possibilities:

- use `Option`-wrapped function pointer and check against `null`:

  ```rust,noplaypen
  #[no_mangle]
  pub unsafe extern "C" fn repeat(start: u32, n: u32, f: Option<unsafe extern "C" fn(u32) -> u32>) -> u32 {
      if let Some(f) = f {
          let mut value = start;
          for _ in 0..n {
              value = f(value);
          }
          value
      } else {
          start
      }
  }
  ```

  On the C side:

  ```c
  uint32_t repeat(uint32_t start, uint32_t n, uint32_t (*f)(uint32_t));
  ```

- use raw pointers with an `unsafe` transmutation to the function pointer type,
  allowing more powerful checks at the cost of ergonomics.

> ### Rule {{#check FFI-CKFUNPTR | Check foreign function pointers}}
>
> In a secure Rust development, any foreign function pointer must be checked at
> the FFI boundary.

When binding with C or even C++, one cannot guarantee easily the validity of the
function pointer. C++ functors are not C-compatible.

#### Enums

Usually the possible bit patterns of valid `enum` values are really small with
respect to the number of possible bit patterns of the same size. Mishandling an
`enum` value provided by a foreign code may lead to type confusion and have
severe consequences on software security. Unfortunately, checking an `enum`
value at the FFI boundary is not simple on both sides.

On the Rust side, it consists to actually use an integer type in the `extern`
block declaration, a *robust* type, and then to perform a checked conversion
to the enum type.

On the foreign side, it is possible only if the other language allows for
stricter checks than plain C. `enum class` in C++ are for instance allowable.
Note however that as for reference the actual `extern "C"` ABI of
`enum class` is implementation defined and should be verified for each
environment.

> ### Recommendation {{#check FFI-NOENUM | Do not use incoming Rust `enum` at FFI boundary}}
>
> In a secure Rust development, when interfacing with a foreign language,
<<<<<<< HEAD
> the Rust code should not accept incoming values of type Rust `enum`.
=======
> the Rust code should not accept incoming values of any Rust `enum` type.
>>>>>>> f8ca2550
>
> Exceptions include Rust `enum` types that are:
>
> - opaque in the foreign language and only manipulated from the
>   Rust side,
> - bound to safe enums in the foreign language, e.g. `enum class` types in C++.

Concerning fieldless enums, crates like [`num_derive`] or [`num_enum`] allows
developer to easily provide safe conversion from integer to enumeration and may
be use to safely convert an integer (provided from a C `enum`) into a Rust enum.

[num_derive]: https://crates.io/crates/num_derive
[num_enum]: https://crates.io/crates/num_enum

### Opaque types

Opacifying types is a good way to increase modularity in software development.
When doing multilingual development, it is something very common.

> ### Recommendation {{#check FFI-R-OPAQUE | Use dedicated Rust types for foreign opaque types}}
>
> In a secure Rust development, when binding foreign opaque types, one should
> use pointers to dedicated opaque types rather than `c_void` pointers.

Currently the recommended way to make a foreign opaque type is like so:

```rust,unsafe,noplaypen
#[repr(C)]
pub struct Foo {_private: [u8; 0]}
extern "C" {
    fn foo(arg: *mut Foo);
}
```

The not yet implemented [RFC 1861] proposes to facilitate the coding by allowing
to declare opaque types in `extern` blocks.

[RFC 1861]: https://rust-lang.github.io/rfcs/1861-extern-types.html

> ### Recommendation {{#check FFI-C-OPAQUE | Use incomplete C/C++ `struct` pointers to make type opaque}}
>
> In a secure Rust development, when interfacing with C or C++, Rust types that
> are to be considered opaque in C/C++ should be translated as incomplete
> `struct` type (i,e., declared without definition) and be provided with
> a dedicated constructor and destructor.

Example of opaque Rust type:

```rust,unsafe,noplaypen
# use std::panic::catch_unwind;
#
struct Opaque {
    // (...) details to be hidden
}

#[no_mangle]
pub unsafe extern "C" fn new_opaque() -> *mut Opaque {
    catch_unwind(|| // Catch panics, see below
        Box::into_raw(Box::new(Opaque {
            // (...) actual construction
        }))
    ).unwrap_or(std::ptr::null_mut())
}

#[no_mangle]
pub unsafe extern "C" fn destroy_opaque(o: *mut Opaque) {
    catch_unwind(||
        if !o.is_null() {
            drop(Box::from_raw(o))
        }
    ); // Only needed if Opaque or one of its subfield is Drop
}
```

## Memory and resource management

Programming languages handle memory in various ways. As a result, it is
important to known when transmitting data between Rust and another language
which language is responsible for reclaiming the memory space for this data.
The same is true for other kind of resources such as sockets or files.

Rust tracks variable ownership and lifetime to determine at compilation time if
and when memory should be deallocated. Thanks to the `Drop` trait, one can
exploit this system to reclaim other kind of resources such as file or network
access. *Moving* some piece of data from Rust to a foreign language means also
abandoning the possible reclamations associated with it.

> ### Rule {{#check FFI-MEM-NODROP | Do not use types that implement `Drop` at FFI boundary}}
>
> In a secure Rust development, Rust code must not implement `Drop` for any
> types that are directly transmitted to foreign code  (i.e. not through a
> pointer or reference).

In fact, it is advisable to only use `Copy` types. Note that `*const T` is
`Copy` even if T is not.

However if not reclaiming memory and resources is bad, using reclaimed memory or
reclaiming twice some resources is worst from a security point of view. In order
to correctly release a resource only once, one must known which language is
responsible for allocating and deallocating memory.

> ### Rule {{#check FFI-MEM-OWNER | Ensure clear data ownership in FFI}}
>
> In a secure Rust development, when data of some type passes without copy
> through a FFI boundary, one must ensure that:
>
> - A single language is responsible for both allocation and deallocation of
>   data.
> - The other language must not allocate or free the data directly but use
>   dedicated foreign functions provided by the chosen language.

Ownership is not enough. It remains to ensure the correct lifetime, mostly that
no use occurs after reclamation. It is a lot more challenging. When the other
language is responsible for the memory, the best way is to provide a safe
wrapper around the foreign type:

> ### Recommendation {{#check FFI-MEM-WRAPPING | Wrap foreign data in memory releasing wrapper}}
>
> In a secure Rust development, any non-sensitive foreign piece of data that are
> allocated and deallocated in the foreign language should be encapsulated in a
> `Drop` type in such a way as to provide automatic deallocation in Rust,
> through an automatic call to the foreing language deallocation routine.

A simple example of Rust wrapping over an external opaque type:

```rust,ignore,noplaypen
# use std::ops::Drop;
#
/// Private “raw” opaque foreign type Foo
#[repr(C)]
struct RawFoo {
    _private: [u8; 0],
}

/// Private “raw” C API
extern "C" {
    fn foo_create() -> *mut RawFoo;
    fn foo_do_something(this: *const RawFoo);
    fn foo_destroy(this: *mut RawFoo);
}

/// Foo
pub struct Foo(*mut RawFoo);
#
impl Foo {
    /// Create a Foo
    pub fn new() -> Option<Foo> {
        let raw_ptr = unsafe { foo_create() };
        if raw_ptr.is_null() {
            None
        } else {
            Some(Foo(raw_ptr))
        }
    }
#
    /// Do something on a Foo
    pub fn do_something(&self) {
        unsafe { foo_do_something(self.0) }
    }
}
#
impl Drop for Foo {
    fn drop(&mut self) {
        if !self.0.is_null() {
            unsafe { foo_destroy(self.0) }
        }
    }
}

# fn main() {
#     let foo = Foo::new().expect("cannot create Foo");
#     foo.do_something();
# }
```

> ### Warning
>
> Because panics may lead to not running the `Drop::drop` method this solution
> is not sufficient for sensitive deallocation (such as wiping sensitive data)
> except if the code is guaranteed to never panic.
>
> For wiping sensitive data case, one could address the issue with a dedicated
> panic handler.

When the foreign language is the one exploiting Rust allocated resources, it is
a lot more difficult to offer any guarantee.

In C for instance there is no easy way to check that the appropriate destructor
is checked. A possible approach is to exploit callbacks to ensure that the
reclamation is done.

The following Rust code is a **thread-unsafe** example of a C-compatible API
that provide callback to ensure safe resource
reclamation:

```rust,noplaypen
# use std::ops::Drop;
#
pub struct XtraResource {/*fields */}

impl XtraResource {
    pub fn new() -> Self {
        XtraResource { /* ... */}
    }
    pub fn dosthg(&mut self) {
        /*...*/
    }
}

impl Drop for XtraResource {
    fn drop(&mut self) {
        println!("xtra drop");
    }
}

pub mod c_api {
    use super::XtraResource;
    use std::panic::catch_unwind;

    const INVALID_TAG: u32 = 0;
    const VALID_TAG: u32 = 0xDEAD_BEEF;
    const ERR_TAG: u32 = 0xDEAF_CAFE;

    static mut COUNTER: u32 = 0;

    pub struct CXtraResource {
        tag: u32, // to detect accidental reuse
        id: u32,
        inner: XtraResource,
    }

    #[no_mangle]
    pub unsafe extern "C" fn xtra_with(cb: extern "C" fn(*mut CXtraResource) -> ()) {
        let inner = if let Ok(res) = catch_unwind(XtraResource::new) {
            res
        } else {
#             println!("cannot allocate resource");
            return;
        };
        let id = COUNTER;
        let tag = VALID_TAG;

        COUNTER = COUNTER.wrapping_add(1);
        // Use heap memory and do not provide pointer to stack to C code!
        let mut boxed = Box::new(CXtraResource { tag, id, inner });

#         println!("running the callback on {:p}", boxed.as_ref());
        cb(boxed.as_mut() as *mut CXtraResource);

        if boxed.id == id && (boxed.tag == VALID_TAG || boxed.tag == ERR_TAG) {
#             println!("freeing {:p}", boxed.as_ref());
            boxed.tag = INVALID_TAG; // prevent accidental reuse
                                 // implicit boxed drop
        } else {
#             println!("forgetting {:p}", boxed.as_ref());
            // (...) error handling (should be fatal)
            boxed.tag = INVALID_TAG; // prevent reuse
            std::mem::forget(boxed); // boxed is corrupted it should not be
        }
    }

    #[no_mangle]
    pub unsafe extern "C" fn xtra_dosthg(cxtra: *mut CXtraResource) {
        let do_it = || {
            if let Some(cxtra) = cxtra.as_mut() {
                if cxtra.tag == VALID_TAG {
#                     println!("doing something with {:p}", cxtra);
                    cxtra.inner.dosthg();
                    return;
                }
            }
            println!("doing nothing with {:p}", cxtra);
        };
        if catch_unwind(do_it).is_err() {
            if let Some(cxtra) = cxtra.as_mut() {
#                 println!("panicking with {:p}", cxtra);
                cxtra.tag = ERR_TAG;
            }
        };
    }
}
#
# fn main() {}
```

A compatible C call:

```c
struct XtraResource;
void xtra_with(void (*cb)(XtraResource* xtra));
void xtra_sthg(XtraResource* xtra);

void cb(XtraResource* xtra) {
    // ()...) do anything with the proposed C API for XtraResource
    xtra_sthg(xtra);
}

int main() {
    xtra_with(cb);
}
```

## Panics with foreign code

When calling Rust code from another language (e.g. C), the Rust code must
be careful to never panic.
Stack unwinding from Rust code into foreign code results in **undefined behavior**.

> ### Rule {{#check FFI-NOPANIC | Handle `panic!` correctly in FFI}}
>
> Rust code called from FFI must either ensure the function cannot panic, or use
> a panic handling mechanism (such as `std::panic::catch_unwind`,
> `std::panic::set_hook`, `#[panic_handler]`) to ensure the rust code will not
> abort or return in an unstable state.

Note that `catch_unwind` will only catch unwinding panics, not those that abort
the process.

```rust,unsafe,noplaypen,ignore
use std::panic::catch_unwind;
# use rand;

fn may_panic() {
    if rand::random() {
        panic!("panic happens");
    }
}

#[no_mangle]
pub unsafe extern "C" fn no_panic() -> i32 {
    let result = catch_unwind(may_panic);
    match result {
        Ok(_) => 0,
        Err(_) => -1,
    }
}
```

### `no_std`

In the case of `#![no_std]` program, a panic handler (`#[panic_handler]`) must
be defined to ensure security. The panic handler should be written with great
care in order to ensure both the safety and security of the program.

Another approach is to simply ensure that there is no use of `panic!` with the
[`panic-never`] crate. Like [`no-panic`], [`panic-never`] relies on a linking
trick: the linker fails if a non-trivially-dead branch leads to `panic!`.

[`panic-never`]: https://crates.io/crates/panic-never
[`no-panic`]: https://crates.io/crates/no-panic

## Binding a foreign library in Rust

> ### Recommendation {{#check FFI-SAFEWRAPPING | Provide safe wrapping to foreign library}}
>
> Interfacing a library written in another language in Rust should be done in
> two parts:
>
> - a low-level, possibly *hidden*, module that closely translates the original
>   C API into `extern` blocks,
> - a safe wrapping module that ensures memory safety and security invariants at
>   the Rust level.
>
> If the low-level API is exposed to the world, it should be done in a dedicated
> crate with a name of the form `*-sys`.

The crate [rust-bindgen] may be used to automatically generate the low-level
part of the binding from C header files.

<!--
<mark>TODO</mark> example
-->

## Binding a Rust library in another language

> ### Recommendation {{#check FFI-CAPI | Expose dedicated C-compatible API only}}
>
> In a secure Rust development, exposing a Rust library to a foreign language
> should only be done through a **dedicated C-compatible API**.

The crate [cbindgen] may be used to automatically generate C or C++ bindings to
the Rust C-compatible API of a Rust library.

### Minimal example of a C-exported Rust library

`src/lib.rs`:

```rust,noplaypen
/// Opaque counter
pub struct Counter(u32);

impl Counter {
    /// Create a counter (initially at 0)
    fn new() -> Self {
        Self(0)
    }
    /// Get the current value of the counter
    fn get(&self) -> u32 {
        self.0
    }
    /// Increment the value of the counter if there's no overflow
    fn incr(&mut self) -> bool {
        if let Some(n) = self.0.checked_add(1) {
            self.0 = n;
            true
        } else {
            false
        }
    }
}

// C-compatible API

#[no_mangle]
pub unsafe extern "C" fn counter_create() -> *mut Counter {
    Box::into_raw(Box::new(Counter::new()))
}

#[no_mangle]
pub unsafe extern "C" fn counter_incr(counter: *mut Counter) -> std::os::raw::c_int {
    if let Some(counter) = counter.as_mut() {
        if counter.incr() {
            0
        } else {
            -1
        }
    } else {
        -2
    }
}

#[no_mangle]
pub unsafe extern "C" fn counter_get(counter: *const Counter) -> u32 {
    if let Some(counter) = counter.as_ref() {
        return counter.get();
    }
    return 0;
}

#[no_mangle]
pub unsafe extern fn counter_destroy(counter: *mut Counter) -> std::os::raw::c_int {
    if !counter.is_null() {
        let _ = Box::from_raw(counter); // get box and drop
        return 0;
    }
    return -1;
}
```

Using [cbindgen] (`[cbindgen] -l c > counter.h`), one can generate a consistent
C header, `counter.h`:

```c
#include <stdarg.h>
#include <stdbool.h>
#include <stdint.h>
#include <stdlib.h>

typedef struct Counter Counter;

Counter *counter_create(void);

int counter_destroy(Counter *counter);

uint32_t counter_get(const Counter *counter);

int counter_incr(Counter *counter);
```

`counter_main.c`:

```c
#include <stdint.h>
#include <stdio.h>
#include <stdlib.h>
#include <inttypes.h>

#include "counter.h"

int main(int argc, const char** argv) {
    Counter* c = counter_create();

    if (argc < 2) {
        return -1;
    }
    size_t n = (size_t)strtoull(argv[1], NULL, 10);

    for (size_t i=0; i < n; i++) {
        if (counter_incr(c) != 0) {
            printf("overflow\n");
            return -1;
        }
    }

    printf("%" PRIu32 "\n", counter_get(c));
    counter_destroy(c);

    return 0;
}
```<|MERGE_RESOLUTION|>--- conflicted
+++ resolved
@@ -324,10 +324,6 @@
 pointers in FFI is that any load of the pointed value is clearly marked inside
 an `unsafe` block or function.
 
-<<<<<<< HEAD
-
-=======
->>>>>>> f8ca2550
 > ### Recommendation {{#check FFI-NOREF | Do not use reference types but pointer types}}
 >
 > In a secure Rust development, the Rust code should not use references types
@@ -342,27 +338,19 @@
 >   variants or from C++ compiled in an environment where `extern "C"`
 >   references are encoded as pointers.
 
-<<<<<<< HEAD
-=======
 <!-- -->
->>>>>>> f8ca2550
 
 > ### Rule {{#check FFI-CKREF | Do not use unchecked foreign references}}
 >
 > In a secure Rust development, every foreign references that is transmitted to
 > Rust through FFI must be **checked on the foreign side** either automatically
 > (for instance, by a compiler) or manually.
-<<<<<<< HEAD
->
-
-=======
 > 
 > Exceptions include Rust references in an opaque wrapping that is created
 > and manipulated only from the Rust side and `Option`-wrapped references
 > (see Note below).
 
 <!-- -->
->>>>>>> f8ca2550
 
 > ### Rule {{#check FFI-CKPTR | Check foreign pointers}}
 >
@@ -487,11 +475,7 @@
 > ### Recommendation {{#check FFI-NOENUM | Do not use incoming Rust `enum` at FFI boundary}}
 >
 > In a secure Rust development, when interfacing with a foreign language,
-<<<<<<< HEAD
-> the Rust code should not accept incoming values of type Rust `enum`.
-=======
 > the Rust code should not accept incoming values of any Rust `enum` type.
->>>>>>> f8ca2550
 >
 > Exceptions include Rust `enum` types that are:
 >
